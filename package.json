{
  "name": "@nozbe/watermelondb",
  "description": "Build powerful React Native and React web apps that scale from hundreds to tens of thousands of records and remain fast",
  "version": "0.10.1",
  "scripts": {
    "build": "NODE_ENV=production node ./scripts/make.js",
    "dev": "NODE_ENV=development node ./scripts/make.js",
    "release": "node ./scripts/publish.js",
    "prettier": "prettier-eslint --config ./.prettierrc --write \"./src/**/*.js\"",
    "flow": "flow check",
    "eslint": "eslint ./src -c ./.eslintrc.yml --cache --cache-location ./.cache/.eslintcache",
    "test": "jest --config=./jest.config.js --forceExit --detectOpenHandles --no-cache",
    "ci:check": "concurrently 'npm run test' 'npm run eslint' 'npm run flow' --kill-others-on-fail",
    "test:android": "cd native/androidTest; ./gradlew connectedAndroidTest",
    "test:ios": "cd native/iosTest; xcodebuild -workspace WatermelonTester.xcworkspace -scheme 'WatermelonTester' -destination 'name=iPhone 8' test",
    "swiftlint": "cd native; swiftlint",
    "ktlint": "cd native/androidTest; ./gradlew ktlint",
    "ktlint:format": "cd native/androidTest; ./gradlew ktlintFormat",
    "android:emulator": "./scripts/emulatorWithJavaCheck"
  },
  "author": "@Nozbe",
  "homepage": "https://github.com/Nozbe/WatermelonDB#readme",
  "bugs": "https://github.com/Nozbe/WatermelonDB/issues",
  "license": "MIT",
  "keywords": [
    "database",
    "indexeddb",
    "sqlite",
    "react",
    "react-native",
    "watermelon",
    "offline",
    "persistence"
  ],
  "repository": {
    "type": "git",
    "url": "https://github.com/Nozbe/WatermelonDB.git"
  },
  "dependencies": {
    "lokijs": "^1.5.5",
    "rambdax": "^1.5.6",
    "rxjs": "^6.2.2",
    "rxjs-compat": "^6.3.2",
    "sql-escape-string": "^1.1.0"
  },
  "peerDependencies": {
    "react": "^16.6.0",
    "react-native": "^0.57.0"
  },
  "publishConfig": {
    "access": "public"
  },
  "devDependencies": {
    "@babel/cli": "^7.2.3",
    "@babel/core": "^7.2.2",
    "@babel/plugin-proposal-class-properties": "^7.3.0",
    "@babel/plugin-proposal-decorators": "7.3.0",
    "@babel/plugin-proposal-json-strings": "^7.2.0",
    "@babel/plugin-proposal-object-rest-spread": "^7.3.2",
    "@babel/plugin-proposal-optional-chaining": "^7.2.0",
    "@babel/plugin-proposal-unicode-property-regex": "^7.2.0",
    "@babel/plugin-syntax-dynamic-import": "^7.2.0",
    "@babel/plugin-syntax-jsx": "^7.2.0",
    "@babel/plugin-transform-arrow-functions": "^7.2.0",
    "@babel/plugin-transform-async-to-generator": "^7.2.0",
    "@babel/plugin-transform-block-scoping": "^7.2.0",
    "@babel/plugin-transform-classes": "^7.2.2",
    "@babel/plugin-transform-computed-properties": "^7.2.0",
    "@babel/plugin-transform-destructuring": "^7.3.2",
    "@babel/plugin-transform-exponentiation-operator": "^7.2.0",
    "@babel/plugin-transform-flow-strip-types": "^7.2.3",
    "@babel/plugin-transform-for-of": "^7.2.0",
    "@babel/plugin-transform-function-name": "^7.2.0",
    "@babel/plugin-transform-literals": "^7.2.0",
    "@babel/plugin-transform-modules-commonjs": "^7.2.0",
    "@babel/plugin-transform-parameters": "^7.2.0",
    "@babel/plugin-transform-react-constant-elements": "^7.2.0",
    "@babel/plugin-transform-react-display-name": "^7.2.0",
    "@babel/plugin-transform-react-inline-elements": "^7.2.0",
    "@babel/plugin-transform-react-jsx": "^7.3.0",
    "@babel/plugin-transform-react-jsx-source": "^7.2.0",
    "@babel/plugin-transform-regenerator": "^7.0.0",
    "@babel/plugin-transform-runtime": "^7.2.0",
    "@babel/plugin-transform-shorthand-properties": "^7.2.0",
    "@babel/plugin-transform-spread": "^7.2.2",
    "@babel/plugin-transform-sticky-regex": "^7.2.0",
    "@babel/plugin-transform-template-literals": "^7.2.0",
    "@babel/plugin-transform-unicode-regex": "^7.2.0",
    "anymatch": "^2.0.0",
    "babel-core": "^7.0.0-0",
    "babel-eslint": "10.0.1",
    "babel-jest": "24.1.0",
    "babel-plugin-closure-elimination": "^1.3.0",
    "babel-plugin-import-redirect": "^1.1.1",
    "babel-plugin-minify-dead-code-elimination": "^0.5.0",
    "babel-plugin-minify-flip-comparisons": "^0.4.3",
    "babel-plugin-minify-guarded-expressions": "^0.4.3",
    "babel-plugin-minify-replace": "^0.5.0",
    "babel-plugin-module-resolver": "^3.1.1",
    "babel-plugin-transform-remove-console": "^6.9.4",
    "cavy": "git+https://github.com/Nozbe/cavy.git",
    "chokidar": "^2.0.4",
    "concurrently": "^4.0.1",
    "eslint": "^5.3.0",
    "eslint-config-airbnb": "^17.1.0",
    "eslint-config-prettier": "^4.0.0",
    "eslint-plugin-flowtype": "^3.1.0",
    "eslint-plugin-import": "^2.14.0",
    "eslint-plugin-jest": "^22.1.0",
    "eslint-plugin-jsx-a11y": "^6.1.1",
    "eslint-plugin-react": "^7.11.0",
    "execa": "^1.0.0",
    "fast-async": "^7.0",
    "flow-bin": "^0.93.0",
    "fs-extra": "^7.0.0",
    "inquirer": "^6.2.0",
    "jest": "24.1.0",
    "jsc-android": "^236355.0.0",
    "json-stringify-pretty-compact": "^2.0.0",
    "klaw-sync": "^6.0.0",
    "listr": "^0.14.1",
    "listr-input": "^0.1.3",
    "lodash.clonedeep": "^4.5.0",
    "lokijs": "^1.5.5",
    "mkdirp": "^0.5.1",
    "p-timeout": "^2.0.1",
    "prettier": "^1.14.2",
    "prettier-eslint": "^8.8.2",
    "prettier-eslint-cli": "^4.7.1",
<<<<<<< HEAD
    "react": "^16.8.1",
    "react-native": "^0.58.3",
    "react-test-renderer": "16.8.1",
=======
    "react": "^16.8.2",
    "react-native": "^0.57.0",
    "react-test-renderer": "16.8.2",
>>>>>>> 15710519
    "rimraf": "^2.6.2",
    "semver": "^5.5.1"
  }
}<|MERGE_RESOLUTION|>--- conflicted
+++ resolved
@@ -127,15 +127,9 @@
     "prettier": "^1.14.2",
     "prettier-eslint": "^8.8.2",
     "prettier-eslint-cli": "^4.7.1",
-<<<<<<< HEAD
-    "react": "^16.8.1",
+    "react": "^16.8.2",
     "react-native": "^0.58.3",
-    "react-test-renderer": "16.8.1",
-=======
-    "react": "^16.8.2",
-    "react-native": "^0.57.0",
     "react-test-renderer": "16.8.2",
->>>>>>> 15710519
     "rimraf": "^2.6.2",
     "semver": "^5.5.1"
   }
