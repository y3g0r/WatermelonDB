// @flow

import type { Observable } from 'rxjs/Observable'
import { merge as merge$ } from 'rxjs/observable/merge'
import { startWith } from 'rxjs/operators'
import { values } from 'rambdax'

import { invariant } from '../utils/common'

<<<<<<< HEAD
import CollectionMap from '../CollectionMap'
import { CollectionChangeTypes } from '../Collection/common'

=======
>>>>>>> fae1583d
import type { DatabaseAdapter } from '../adapters/type'
import type Model from '../Model'
import type { CollectionChangeSet } from '../Collection'
import type { TableName, AppSchema } from '../Schema'

import CollectionMap from './CollectionMap'
import ActionQueue, { type ActionInterface } from './ActionQueue'

type DatabaseProps = $Exact<{
  adapter: DatabaseAdapter,
  modelClasses: Array<Class<Model>>,
  actionsEnabled?: boolean,
}>

export default class Database {
  adapter: DatabaseAdapter

  schema: AppSchema

  collections: CollectionMap

  _actionQueue = new ActionQueue()

  _actionsEnabled: boolean

  constructor({ adapter, modelClasses, actionsEnabled = false }: DatabaseProps): void {
    this.adapter = adapter
    this.schema = adapter.schema
    this.collections = new CollectionMap(this, modelClasses)
    this._actionsEnabled = actionsEnabled
  }

  // Executes multiple prepared operations
  // (made with `collection.prepareCreate` and `record.prepareUpdate`)
  async batch(...records: $ReadOnlyArray<Model>): Promise<void> {
    this._ensureInAction(
      `Database.batch() can only be called from inside of an Action. See docs for more details.`,
    )

    const operations = records.map(record => {
      invariant(
        !record._isCommitted || record._hasPendingUpdate,
        `Cannot batch a record that doesn't have a prepared create or prepared update`,
      )

      if (record._hasPendingUpdate) {
        record._hasPendingUpdate = false // TODO: What if this fails?
        return ['update', record]
      }

      return ['create', record]
    })
    await this.adapter.batch(operations)
    const sortedOperations = []
    operations.forEach(([type, record]) => {
      const operation =
        type === 'create' ?
          { record, type: CollectionChangeTypes.created } :
          { record, type: CollectionChangeTypes.updated }
      const indexOfCollection = sortedOperations.findIndex(
        ({ collection }) => collection === record.collection,
      )
      if (indexOfCollection !== -1) {
        sortedOperations[indexOfCollection].operations.push(operation)
      } else {
        const { collection } = record
        sortedOperations.push({ collection, operations: [operation] })
      }
    })
    sortedOperations.forEach(({ collection, operations: operationz }) =>
      collection.changeSet(operationz),
    )
  }

  // TODO: Document me!
  action<T>(work: ActionInterface => Promise<T>, description?: string): Promise<T> {
    return this._actionQueue.enqueue(work, description)
  }

  // Emits a signal immediately, and on change in any of the passed tables
  withChangesForTables(tables: TableName<any>[]): Observable<CollectionChangeSet<any> | null> {
    const changesSignals = tables.map(table => this.collections.get(table).changes)

    return merge$(...changesSignals).pipe(startWith(null))
  }

  // This only works correctly when no Models are being observed!
  async unsafeResetDatabase(): Promise<void> {
    this._unsafeClearCaches()
    await this.adapter.unsafeResetDatabase()
  }

  _unsafeClearCaches(): void {
    values(this.collections.map).forEach(collection => {
      collection.unsafeClearCache()
    })
  }

  _ensureInAction(error: string): void {
    this._actionsEnabled && invariant(this._actionQueue.isRunning, error)
  }
}<|MERGE_RESOLUTION|>--- conflicted
+++ resolved
@@ -7,12 +7,8 @@
 
 import { invariant } from '../utils/common'
 
-<<<<<<< HEAD
-import CollectionMap from '../CollectionMap'
 import { CollectionChangeTypes } from '../Collection/common'
 
-=======
->>>>>>> fae1583d
 import type { DatabaseAdapter } from '../adapters/type'
 import type Model from '../Model'
 import type { CollectionChangeSet } from '../Collection'
