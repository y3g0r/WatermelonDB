# Changelog

All notable changes to this project will be documented in this file.

## Unreleased

<<<<<<< HEAD
- ⚠️ Potentially breaking: `Database.unsafeResetDatabase()` now requires that you run it inside an Action
- [Sync] Fixed an issue where synchronization would continue running despite `unsafeResetDatabase` being called
- Actions are now aborted when `unsafeResetDatabase()` is called, making reseting database a little bit safer
=======
### Changes

- ⚠️ Potentially BREAKING fix: a `@date` field now returns a Jan 1, 1970 date instead of `null` if the field's raw value is `0`.
   This is considered a bug fix, since it's unexpected to receive a `null` from a getter of a field whose column schema doesn't say `isOptional: true`.
   However, if you relied on this behavior, this might be a breaking change.
>>>>>>> 60e1f18c

## 0.10.1 - 2019-02-12

### Changes

- [Android] Changed `compile` to `implementation` in Library Gradle file
  - ⚠️ might break build if you are using Android Gradle Plugin <3.X
- Updated `peerDependency` `react-native` to `0.57.0`
- [Sync] Added `hasUnsyncedChanges()` helper method
- [Sync] Improved documentation for backends that can't distinguish between `created` and `updated` records
- [Sync] Improved diagnostics / protection against edge cases
- [iOS] Add missing `header search path` to support **ejected** expo project.
- [Android] Fix crash on android < 5.0
- [iOS] `SQLiteAdapter`'s `dbName` path now allows you to pass an absolute path to a file, instead of a name
- [Web] Add adaptive layout for demo example with smooth scrolling for iOS

## 0.10.0 - 2019-01-18

### Breaking

- **BREAKING:** Table column `last_modified` is no longer automatically added to all database tables. If
  you don't use this column (e.g. in your custom sync code), you don't have to do anything.
  If you do, manually add this column to all table definitions in your Schema:
  ```
  { name: 'last_modified', type: 'number', isOptional: true }
  ```
  **Don't** bump schema version or write a migration for this.

### New

- **Actions API**.

  This was actually released in 0.8.0 but is now documented in [CRUD.md](./docs/CRUD.md) and [Actions.md](./docs/Actions.md).
  With Actions enabled, all create/update/delete/batch calls must be wrapped in an Action.

  To use Actions, call `await database.action(async () => { /* perform writes here */ }`, and in
  Model instance methods, you can just decorate the whole method with `@action`.

  This is necessary for Watermelon Sync, and also to enable greater safety and consistency.

  To enable actions, add `actionsEnabled: true` to `new Database({ ... })`. In a future release this
  will be enabled by default, and later, made mandatory.

  See documentation for more details.
- **Watermelon Sync Adapter** (Experimental)

  Added `synchronize()` function that allows you to easily add full synchronization capabilities to
  your Watermelon app. You only need to provide two fetch calls to your remote server that conforms
  to Watermelon synchronization protocol, and all the client-side processing (applying remote changes,
  resolving conflicts, finding local changes, and marking them as synced) is done by Watermelon.

  See documentation for more details.

- **Support caching for non-global IDs at Native level**

## 0.9.0 - 2018-11-23

### New

- Added `Q.like` - you can now make queries similar to SQL `LIKE`

## 0.8.0 - 2018-11-16

### New

- Added `DatabaseProvider` and `withDatabase` Higher-Order Component to reduce prop drilling
- Added experimental Actions API. This will be documented in a future release.

### Fixes

- Fixes crash on older Android React Native targets without `jsc-android` installed

## 0.7.0 - 2018-10-31

### Deprecations

- [Schema] Column type 'bool' is deprecated — change to 'boolean'

### New

- Added support for Schema Migrations. See documentation for more details.
- Added fundaments for integration of Danger with Jest

### Changes

- Fixed "dependency cycle" warning
- [SQLite] Fixed rare cases where database could be left in an unusable state (added missing transaction)
- [Flow] Fixes `oneOf()` typing and some other variance errors
- [React Native] App should launch a little faster, because schema is only compiled on demand now
- Fixed typos in README.md
- Updated Flow to 0.85

## 0.6.2 - 2018-10-04

### Deprecations

- The `@nozbe/watermelondb/babel/cjs` / `@nozbe/watermelondb/babel/esm` Babel plugin that ships with Watermelon is deprecated and no longer necessary. Delete it from your Babel config as it will be removed in a future update

### Refactoring

- Removed dependency on `async` (Web Worker should be ~30KB smaller)
- Refactored `Collection` and `simpleObserver` for getting changes in an array and also adds CollectionChangeTypes for differentiation between different changes
- Updated dependencies
- Simplified build system by using relative imports
- Simplified build package by outputting CJS-only files

## 0.6.1 - 2018-09-20

### Added

- Added iOS and Android integration tests and lint checks to TravisCI

### Changed

- Changed Flow setup for apps using Watermelon - see docs/Advanced/Flow.md
- Improved documentation, and demo code
- Updated dependencies

### Fixed

- Add quotes to all names in sql queries to allow keywords as table or column names
- Fixed running model tests in apps with Watermelon in the loop
- Fixed Flow when using Watermelon in apps

## 0.6.0 - 2018-09-05

Initial release of WatermelonDB<|MERGE_RESOLUTION|>--- conflicted
+++ resolved
@@ -4,17 +4,14 @@
 
 ## Unreleased
 
-<<<<<<< HEAD
 - ⚠️ Potentially breaking: `Database.unsafeResetDatabase()` now requires that you run it inside an Action
 - [Sync] Fixed an issue where synchronization would continue running despite `unsafeResetDatabase` being called
 - Actions are now aborted when `unsafeResetDatabase()` is called, making reseting database a little bit safer
-=======
 ### Changes
 
 - ⚠️ Potentially BREAKING fix: a `@date` field now returns a Jan 1, 1970 date instead of `null` if the field's raw value is `0`.
    This is considered a bug fix, since it's unexpected to receive a `null` from a getter of a field whose column schema doesn't say `isOptional: true`.
    However, if you relied on this behavior, this might be a breaking change.
->>>>>>> 60e1f18c
 
 ## 0.10.1 - 2019-02-12
 
