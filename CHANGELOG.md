--- conflicted
+++ resolved
@@ -7,11 +7,8 @@
 ### Refactoring
 
 - Removed dependency on `async` (Web Worker should be ~30KB smaller)
-<<<<<<< HEAD
 - Refactored `Collection` and `simpleObserver` for getting changes in an array and also adds CollectionChangeTypes for differentiation between different changes
-=======
 - Updated dependencies
->>>>>>> 9c93c84e
 
 ## 0.6.1 - 2018-09-20
 
